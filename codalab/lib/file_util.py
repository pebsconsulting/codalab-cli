--- conflicted
+++ resolved
@@ -21,10 +21,7 @@
         sys.stdout.flush()
         if autoflush:
             dest.flush()
-<<<<<<< HEAD
     print ''
-=======
 
 def tail(source, num_lines=10):
-    return "\n".join(source.read().splitlines()[-10:])
->>>>>>> e59996b5
+    return "\n".join(source.read().splitlines()[-10:])