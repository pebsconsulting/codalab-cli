--- conflicted
+++ resolved
@@ -665,30 +665,22 @@
                     })
                     processed_bundle_infos.append(copy.deepcopy(bundle_info))
                 else:
-                    rows.append({
-                        name: '?'
-                        for (name, genpath, post) in schema
-                    })
                     # The front-end relies on the name metadata field existing
                     processed_bundle_info = copy.deepcopy(bundle_info)
                     processed_bundle_info['metadata'] = {
-                        'name': '?'
+                        'name': '<invalid>'
                     }
+                    rows.append({
+                        name: apply_func(post, interpret_genpath(processed_bundle_info, genpath))
+                        for (name, genpath, post) in schema
+                    })
                     processed_bundle_infos.append(processed_bundle_info)
             new_items.append({
-<<<<<<< HEAD
-                    'mode': mode,
-                    'interpreted': (header, rows),
-                    'properties': properties,
-                    'bundle_info': processed_bundle_infos
-                })
-=======
                 'mode': mode,
                 'interpreted': (header, rows),
                 'properties': properties,
-                'bundle_info': copy.deepcopy(bundle_infos)
+                'bundle_info': processed_bundle_infos
             })
->>>>>>> d9bfa166
         else:
             raise UsageError('Unknown display mode: %s' % mode)
         bundle_infos[:] = []  # Clear
